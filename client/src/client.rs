--- conflicted
+++ resolved
@@ -991,12 +991,12 @@
         Ok((res.start_height, res.stop_height))
     }
 
-<<<<<<< HEAD
     /// Returns statistics about the unspent transaction output set.
     /// This call may take some time.
     fn get_tx_out_set_info(&self) -> Result<json::GetTxOutSetInfoResult> {
         self.call("gettxoutsetinfo", &[])
-=======
+    }
+
     /// Returns information about network traffic, including bytes in, bytes out,
     /// and current time.
     fn get_net_totals(&self) -> Result<json::GetNetTotalsResult> {
@@ -1012,7 +1012,6 @@
     /// Returns the total uptime of the server in seconds
     fn uptime(&self) -> Result<u64> {
         self.call("uptime", &[])
->>>>>>> 70111950
     }
 }
 
